import { ExecOptions as ChildProcessExecOptions } from 'child_process';
import { dirname, join } from 'upath';
import { getAdminConfig } from '../../config/admin';
import { RenovateConfig } from '../../config/common';
import { logger } from '../../logger';
import {
  BinarySource,
  DockerOptions,
  ExecConfig,
  ExecResult,
  Opt,
  RawExecOptions,
  rawExec,
} from './common';
import {
  generateDockerCommand,
  removeDanglingContainers,
  removeDockerContainer,
} from './docker';
import { getChildProcessEnv } from './env';

const execConfig: ExecConfig = {
  binarySource: null,
  localDir: null,
  cacheDir: null,
};

export async function setExecConfig(
  config: Partial<RenovateConfig>
): Promise<void> {
  for (const key of Object.keys(execConfig)) {
    const value = config[key];
    execConfig[key] = value || null;
  }
  if (execConfig.binarySource === 'docker') {
    await removeDanglingContainers();
  }
}

type ExtraEnv<T = unknown> = Record<string, T>;

export interface ExecOptions extends ChildProcessExecOptions {
  cwdFile?: string;
  extraEnv?: Opt<ExtraEnv>;
  docker?: Opt<DockerOptions>;
}

function createChildEnv(
  env: NodeJS.ProcessEnv,
  extraEnv: ExtraEnv
): ExtraEnv<string> {
  const extraEnvEntries = Object.entries({ ...extraEnv }).filter(([_, val]) => {
    if (val === null) {
      return false;
    }
    if (val === undefined) {
      return false;
    }
    return true;
  });
  const extraEnvKeys = Object.keys(extraEnvEntries);

  const childEnv = {
    ...extraEnv,
    ...getChildProcessEnv(extraEnvKeys),
    ...env,
  };

  const result: ExtraEnv<string> = {};
  Object.entries(childEnv).forEach(([key, val]) => {
    if (val === null) {
      return;
    }
    if (val === undefined) {
      return;
    }
    result[key] = val.toString();
  });
  return result;
}

function dockerEnvVars(
  extraEnv: ExtraEnv,
  childEnv: ExtraEnv<string>
): string[] {
  const extraEnvKeys = Object.keys(extraEnv || {});
  return extraEnvKeys.filter(
    (key) => typeof childEnv[key] === 'string' && childEnv[key].length > 0
  );
}

export async function exec(
  cmd: string | string[],
  opts: ExecOptions = {}
): Promise<ExecResult> {
  const { env, docker, cwdFile } = opts;
  const extraEnv = { ...opts.extraEnv, ...getAdminConfig().customEnvVariables };
  let cwd;
  // istanbul ignore if
  if (cwdFile) {
    cwd = join(execConfig.localDir, dirname(cwdFile));
  }
  cwd = cwd || opts.cwd || execConfig.localDir;
  const childEnv = createChildEnv(env, extraEnv);

  const execOptions: ExecOptions = { ...opts };
  delete execOptions.extraEnv;
  delete execOptions.docker;
  delete execOptions.cwdFile;

  const rawExecOptions: RawExecOptions = {
    encoding: 'utf-8',
    ...execOptions,
    env: childEnv,
    cwd,
  };
  // Set default timeout to 15 minutes
  rawExecOptions.timeout = rawExecOptions.timeout || 15 * 60 * 1000;
  // Set default max buffer size to 10MB
  rawExecOptions.maxBuffer = rawExecOptions.maxBuffer || 10 * 1024 * 1024;

  let commands = typeof cmd === 'string' ? [cmd] : cmd;
  const useDocker = execConfig.binarySource === BinarySource.Docker && docker;
  if (useDocker) {
    logger.debug('Using docker to execute');
    const dockerOptions = {
      ...docker,
      cwd,
      envVars: dockerEnvVars(extraEnv, childEnv),
    };

    const dockerCommand = await generateDockerCommand(
      commands,
      dockerOptions,
      execConfig
    );
    commands = [dockerCommand];
  }

  let res: ExecResult | null = null;
  for (const rawExecCommand of commands) {
    const startTime = Date.now();
    if (useDocker) {
      await removeDockerContainer(docker.image);
<<<<<<< HEAD
      /* c8 ignore next */
      timer = setTimeout(() => {
        removeDockerContainer(docker.image); // eslint-disable-line
        logger.info({ timeout, rawExecCommand }, 'Docker run timed out');
      }, timeout);
=======
>>>>>>> 093f3d26
    }
    logger.debug({ command: rawExecCommand }, 'Executing command');
    logger.trace({ commandOptions: rawExecOptions }, 'Command options');
    try {
      res = await rawExec(rawExecCommand, rawExecOptions);
    } catch (err) {
      logger.trace({ err }, 'rawExec err');
      if (useDocker) {
        await removeDockerContainer(docker.image).catch((removeErr: Error) => {
          const message: string = err.message;
          throw new Error(
            `Error: "${removeErr.message}" - Original Error: "${message}"`
          );
        });
      }
      throw err;
    }
    const durationMs = Math.round(Date.now() - startTime);
    if (res) {
      logger.debug(
        {
          cmd: rawExecCommand,
          durationMs,
          stdout: res.stdout,
          stderr: res.stderr,
        },
        'exec completed'
      );
    }
  }

  return res;
}<|MERGE_RESOLUTION|>--- conflicted
+++ resolved
@@ -142,14 +142,6 @@
     const startTime = Date.now();
     if (useDocker) {
       await removeDockerContainer(docker.image);
-<<<<<<< HEAD
-      /* c8 ignore next */
-      timer = setTimeout(() => {
-        removeDockerContainer(docker.image); // eslint-disable-line
-        logger.info({ timeout, rawExecCommand }, 'Docker run timed out');
-      }, timeout);
-=======
->>>>>>> 093f3d26
     }
     logger.debug({ command: rawExecCommand }, 'Executing command');
     logger.trace({ commandOptions: rawExecOptions }, 'Command options');
