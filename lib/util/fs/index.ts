import * as fs from 'fs-extra';
import { isAbsolute, join, parse } from 'upath';
<<<<<<< HEAD
import { RenovateConfig } from '../../config/types';
=======
import type { RenovateConfig } from '../../config/types';
>>>>>>> 74d7691b
import { logger } from '../../logger';

export * from './proxies';

let localDir = '';
let cacheDir = '';

export function setFsConfig(config: Partial<RenovateConfig>): void {
  localDir = config.localDir;
  cacheDir = config.cacheDir;
}

export function getSubDirectory(fileName: string): string {
  return parse(fileName).dir;
}

export function getSiblingFileName(
  existingFileNameWithPath: string,
  otherFileName: string
): string {
  const subDirectory = getSubDirectory(existingFileNameWithPath);
  return join(subDirectory, otherFileName);
}

export async function readLocalFile(fileName: string): Promise<Buffer>;
export async function readLocalFile(
  fileName: string,
  encoding: 'utf8'
): Promise<string>;
export async function readLocalFile(
  fileName: string,
  encoding?: string
): Promise<string | Buffer> {
  const localFileName = join(localDir, fileName);
  try {
    const fileContent = await fs.readFile(localFileName, encoding);
    return fileContent;
  } catch (err) {
    logger.trace({ err }, 'Error reading local file');
    return null;
  }
}

export async function writeLocalFile(
  fileName: string,
  fileContent: string
): Promise<void> {
  const localFileName = join(localDir, fileName);
  await fs.outputFile(localFileName, fileContent);
}

export async function deleteLocalFile(fileName: string): Promise<void> {
  if (localDir) {
    const localFileName = join(localDir, fileName);
    await fs.remove(localFileName);
  }
}

/* c8 ignore next */
export async function ensureDir(dirName: string): Promise<void> {
  await fs.ensureDir(dirName);
}

/* c8 ignore next */
export async function ensureLocalDir(dirName: string): Promise<void> {
  const localDirName = join(localDir, dirName);
  await fs.ensureDir(localDirName);
}

export async function ensureCacheDir(
  dirName: string,
  envPathVar?: string
): Promise<string> {
  const envCacheDirName = envPathVar ? process.env[envPathVar] : null;
  const cacheDirName = envCacheDirName || join(cacheDir, dirName);
  await fs.ensureDir(cacheDirName);
  return cacheDirName;
}

/**
 * Return the path of the private cache directory. This directory is wiped
 * between repositories, so they can be used to store private registries' index
 * without risk of that information leaking to other repositories/users.
 */
export function privateCacheDir(): string {
  return join(cacheDir, '__renovate-private-cache');
}

export function localPathExists(pathName: string): Promise<boolean> {
  // Works for both files as well as directories
  return fs
    .stat(join(localDir, pathName))
    .then((s) => !!s)
    .catch(() => false);
}

/**
 * Tries to find `otherFileName` in the directory where
 * `existingFileNameWithPath` is, then in its parent directory, then in the
 * grandparent, until we reach the top-level directory. All paths
 * must be relative to `localDir`.
 */
export async function findLocalSiblingOrParent(
  existingFileNameWithPath: string,
  otherFileName: string
): Promise<string | null> {
  if (isAbsolute(existingFileNameWithPath)) {
    return null;
  }
  if (isAbsolute(otherFileName)) {
    return null;
  }

  let current = existingFileNameWithPath;
  while (current !== '') {
    current = getSubDirectory(current);
    const candidate = join(current, otherFileName);
    if (await localPathExists(candidate)) {
      return candidate;
    }
  }

  return null;
}<|MERGE_RESOLUTION|>--- conflicted
+++ resolved
@@ -1,10 +1,6 @@
 import * as fs from 'fs-extra';
 import { isAbsolute, join, parse } from 'upath';
-<<<<<<< HEAD
-import { RenovateConfig } from '../../config/types';
-=======
 import type { RenovateConfig } from '../../config/types';
->>>>>>> 74d7691b
 import { logger } from '../../logger';
 
 export * from './proxies';
