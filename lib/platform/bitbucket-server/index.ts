--- conflicted
+++ resolved
@@ -20,13 +20,8 @@
   setBaseUrl,
 } from '../../util/http/bitbucket-server';
 import { sanitize } from '../../util/sanitize';
-<<<<<<< HEAD
 import { ensureTrailingSlash, getQueryString, parseUrl } from '../../util/url';
-import {
-=======
-import { ensureTrailingSlash, getQueryString } from '../../util/url';
 import type {
->>>>>>> ccdb09fe
   BranchStatusConfig,
   CreatePRConfig,
   EnsureCommentConfig,
