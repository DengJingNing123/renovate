import { logger } from '../../logger';
<<<<<<< HEAD
import { NewValueConfig, VersioningApi } from '../types';
=======
>>>>>>> 74d7691b
import { api as npm } from '../npm';
import type { NewValueConfig, VersioningApi } from '../types';

export const id = 'cargo';
export const displayName = 'Cargo';
export const urls = [
  'https://doc.rust-lang.org/cargo/reference/specifying-dependencies.html',
];
export const supportsRanges = true;
export const supportedRangeStrategies = ['bump', 'extend', 'pin', 'replace'];

const isVersion = (input: string): string | boolean => npm.isVersion(input);

function convertToCaret(item: string): string {
  // In Cargo, "1.2.3" doesn't mean exactly 1.2.3, it means >= 1.2.3 < 2.0.0
  if (isVersion(item)) {
    // NOTE: Partial versions like '1.2' don't get converted to '^1.2'
    // because isVersion('1.2') === false
    // In cargo and in npm 1.2 is equivalent to 1.2.* so it is correct behavior.
    return '^' + item.trim();
  }
  return item.trim();
}

function cargo2npm(input: string): string {
  let versions = input.split(',');
  versions = versions.map(convertToCaret);
  return versions.join(' ');
}

function notEmpty(s: string): boolean {
  return s !== '';
}

function npm2cargo(input: string): string {
  // istanbul ignore if
  if (!input) {
    return input;
  }
  // Note: this doesn't remove the ^
  const res = input
    .split(/\s+,?\s*|\s*,?\s+/)
    .map((str) => str.trim())
    .filter(notEmpty);
  const operators = ['^', '~', '=', '>', '<', '<=', '>='];
  for (let i = 0; i < res.length - 1; i += 1) {
    if (operators.includes(res[i])) {
      const newValue = res[i] + ' ' + res[i + 1];
      res.splice(i, 2, newValue);
    }
  }
  return res.join(', ');
}

const isLessThanRange = (version: string, range: string): boolean =>
  npm.isLessThanRange(version, cargo2npm(range));

export const isValid = (input: string): string | boolean =>
  npm.isValid(cargo2npm(input));

const matches = (version: string, range: string): boolean =>
  npm.matches(version, cargo2npm(range));

const getSatisfyingVersion = (versions: string[], range: string): string =>
  npm.getSatisfyingVersion(versions, cargo2npm(range));

const minSatisfyingVersion = (versions: string[], range: string): string =>
  npm.minSatisfyingVersion(versions, cargo2npm(range));

const isSingleVersion = (constraint: string): string | boolean =>
  constraint.trim().startsWith('=') &&
  isVersion(constraint.trim().substring(1).trim());

function getNewValue({
  currentValue,
  rangeStrategy,
  currentVersion,
  newVersion,
}: NewValueConfig): string {
  if (!currentValue || currentValue === '*') {
    return currentValue;
  }
  if (rangeStrategy === 'pin' || isSingleVersion(currentValue)) {
    let res = '=';
    if (currentValue.startsWith('= ')) {
      res += ' ';
    }
    res += newVersion;
    return res;
  }
  const newSemver = npm.getNewValue({
    currentValue: cargo2npm(currentValue),
    rangeStrategy,
    currentVersion,
    newVersion,
  });
  let newCargo = npm2cargo(newSemver);
  // istanbul ignore if
  if (!newCargo) {
    logger.info(
      { currentValue, newSemver },
      'Could not get cargo version from semver'
    );
    return currentValue;
  }
  // Try to reverse any caret we added
  if (newCargo.startsWith('^') && !currentValue.startsWith('^')) {
    newCargo = newCargo.substring(1);
  }
  return newCargo;
}

export const api: VersioningApi = {
  ...npm,
  getNewValue,
  isLessThanRange,
  isSingleVersion,
  isValid,
  matches,
  getSatisfyingVersion,
  minSatisfyingVersion,
};
export default api;<|MERGE_RESOLUTION|>--- conflicted
+++ resolved
@@ -1,8 +1,4 @@
 import { logger } from '../../logger';
-<<<<<<< HEAD
-import { NewValueConfig, VersioningApi } from '../types';
-=======
->>>>>>> 74d7691b
 import { api as npm } from '../npm';
 import type { NewValueConfig, VersioningApi } from '../types';
 
