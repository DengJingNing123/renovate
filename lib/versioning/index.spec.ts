import { getOptions } from '../config/definitions';
import { loadModules } from '../util/modules';
<<<<<<< HEAD
import {
  VersioningApi,
  VersioningApiConstructor,
  isVersioningApiConstructor,
} from './types';
=======
import { isVersioningApiConstructor } from './common';
>>>>>>> 74d7691b
import { GenericVersion, GenericVersioningApi } from './loose/generic';
import * as semverVersioning from './semver';
import type { VersioningApi, VersioningApiConstructor } from './types';
import * as allVersioning from '.';

const supportedSchemes = getOptions().find(
  (option) => option.name === 'versioning'
).allowedValues;

describe('allVersioning.get(versioning)', () => {
  it('has api', () => {
    expect(Object.keys(allVersioning.get('semver')).sort()).toMatchSnapshot();
  });
  it('validates', () => {
    function validate(
      module: VersioningApi | VersioningApiConstructor,
      name: string
    ): boolean {
      // eslint-disable-next-line new-cap
      const mod = isVersioningApiConstructor(module) ? new module() : module;

      // TODO: test required api
      if (!mod.isValid || !mod.isVersion) {
        throw Error(`Missing api on ${name}`);
      }

      return true;
    }
    const vers = allVersioning.getVersionings();

    const loadedVers = loadModules(__dirname);
    expect(Array.from(vers.keys())).toEqual(Object.keys(loadedVers));

    for (const name of vers.keys()) {
      const ver = vers.get(name);
      expect(validate(ver, name)).toBe(true);
    }
  });

  it('should fallback to semver', () => {
    expect(allVersioning.get(undefined)).toBe(
      allVersioning.get(semverVersioning.id)
    );
    expect(allVersioning.get('unknown')).toBe(
      allVersioning.get(semverVersioning.id)
    );
  });

  it('should accept config', () => {
    expect(allVersioning.get('semver:test')).toBeDefined();
  });

  describe('should return the same interface', () => {
    const optionalFunctions = [
      'isLessThanRange',
      'valueToVersion',
      'constructor',
      'hasOwnProperty',
      'isPrototypeOf',
      'propertyIsEnumerable',
      'should',
      'toLocaleString',
      'toString',
      'valueOf',
    ];
    const npmApi = Object.keys(allVersioning.get(semverVersioning.id))
      .filter((val) => !optionalFunctions.includes(val))
      .sort();

    function getAllPropertyNames(obj: any): string[] {
      const props = [];
      let o = obj;

      do {
        Object.getOwnPropertyNames(o).forEach((prop) => {
          if (!props.includes(prop)) {
            props.push(prop);
          }
        });
        // eslint-disable-next-line no-cond-assign
      } while ((o = Object.getPrototypeOf(o)));

      return props;
    }

    for (const supportedScheme of supportedSchemes) {
      it(supportedScheme, () => {
        const schemeKeys = getAllPropertyNames(
          allVersioning.get(supportedScheme)
        )
          .filter(
            (val) => !optionalFunctions.includes(val) && !val.startsWith('_')
          )
          .sort();

        expect(schemeKeys).toEqual(npmApi);

        const apiOrCtor = require('./' + supportedScheme).api;
        if (isVersioningApiConstructor(apiOrCtor)) {
          return;
        }

        expect(Object.keys(apiOrCtor).sort()).toEqual(
          Object.keys(allVersioning.get(supportedScheme)).sort()
        );
      });
    }

    it('dummy', () => {
      class DummyScheme extends GenericVersioningApi {
        // eslint-disable-next-line class-methods-use-this
        protected _compare(_version: string, _other: string): number {
          throw new Error('Method not implemented.');
        }

        // eslint-disable-next-line class-methods-use-this
        protected _parse(_version: string): GenericVersion {
          throw new Error('Method not implemented.');
        }
      }

      const api = new DummyScheme();
      const schemeKeys = getAllPropertyNames(api)
        .filter(
          (val) => !optionalFunctions.includes(val) && !val.startsWith('_')
        )
        .sort();

      expect(schemeKeys).toEqual(npmApi);
    });
  });
});<|MERGE_RESOLUTION|>--- conflicted
+++ resolved
@@ -1,14 +1,6 @@
 import { getOptions } from '../config/definitions';
 import { loadModules } from '../util/modules';
-<<<<<<< HEAD
-import {
-  VersioningApi,
-  VersioningApiConstructor,
-  isVersioningApiConstructor,
-} from './types';
-=======
 import { isVersioningApiConstructor } from './common';
->>>>>>> 74d7691b
 import { GenericVersion, GenericVersioningApi } from './loose/generic';
 import * as semverVersioning from './semver';
 import type { VersioningApi, VersioningApiConstructor } from './types';
