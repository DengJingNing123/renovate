import semver from 'semver';
import stable from 'semver-stable';
<<<<<<< HEAD
import { VersioningApi } from '../types';
=======
import type { VersioningApi } from '../types';
>>>>>>> 74d7691b
import { getNewValue, toSemverRange } from './range';

export const id = 'swift';
export const displayName = 'Swift';
export const urls = ['https://swift.org/package-manager/'];
export const supportsRanges = true;
export const supportedRangeStrategies = ['bump', 'extend', 'pin', 'replace'];

const { is: isStable } = stable;

const {
  compare: sortVersions,
  maxSatisfying,
  minSatisfying,
  major: getMajor,
  minor: getMinor,
  patch: getPatch,
  satisfies,
  valid,
  validRange,
  ltr,
  gt: isGreaterThan,
  eq: equals,
} = semver;

export const isValid = (input: string): boolean =>
  !!valid(input) || !!validRange(toSemverRange(input));
export const isVersion = (input: string): boolean => !!valid(input);
const getSatisfyingVersion = (versions: string[], range: string): string =>
  maxSatisfying(
    versions.map((v) => v.replace(/^v/, '')),
    toSemverRange(range)
  );
const minSatisfyingVersion = (versions: string[], range: string): string =>
  minSatisfying(
    versions.map((v) => v.replace(/^v/, '')),
    toSemverRange(range)
  );
const isLessThanRange = (version: string, range: string): boolean =>
  ltr(version, toSemverRange(range));
const matches = (version: string, range: string): boolean =>
  satisfies(version, toSemverRange(range));

export const api: VersioningApi = {
  equals,
  getMajor,
  getMinor,
  getNewValue,
  getPatch,
  isCompatible: isVersion,
  isGreaterThan,
  isLessThanRange,
  isSingleVersion: isVersion,
  isStable,
  isValid,
  isVersion,
  matches,
  getSatisfyingVersion,
  minSatisfyingVersion,
  sortVersions,
};

export default api;<|MERGE_RESOLUTION|>--- conflicted
+++ resolved
@@ -1,10 +1,6 @@
 import semver from 'semver';
 import stable from 'semver-stable';
-<<<<<<< HEAD
-import { VersioningApi } from '../types';
-=======
 import type { VersioningApi } from '../types';
->>>>>>> 74d7691b
 import { getNewValue, toSemverRange } from './range';
 
 export const id = 'swift';
