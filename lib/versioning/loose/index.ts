--- conflicted
+++ resolved
@@ -1,8 +1,4 @@
-<<<<<<< HEAD
-import { VersioningApi } from '../types';
-=======
 import type { VersioningApi } from '../types';
->>>>>>> 74d7691b
 import * as generic from './generic';
 
 export const id = 'loose';
